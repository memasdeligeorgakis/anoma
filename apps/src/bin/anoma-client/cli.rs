--- conflicted
+++ resolved
@@ -1,65 +1,6 @@
 //! Anoma client CLI.
 
 use anoma_apps::cli;
-<<<<<<< HEAD
-use anoma_apps::cli::cmds;
-use anoma_apps::client::{rpc, tx};
-use color_eyre::eyre::Result;
-
-pub async fn main() -> Result<()> {
-    let (cmd, ctx) = cli::anoma_client_cli();
-    match cmd {
-        // Ledger cmds
-        cmds::AnomaClient::TxCustom(cmds::TxCustom(args)) => {
-            tx::submit_custom(ctx, args).await;
-        }
-        cmds::AnomaClient::TxTransfer(cmds::TxTransfer(args)) => {
-            tx::submit_transfer(ctx, args).await;
-        }
-        cmds::AnomaClient::TxUpdateVp(cmds::TxUpdateVp(args)) => {
-            tx::submit_update_vp(ctx, args).await;
-        }
-        cmds::AnomaClient::TxInitAccount(cmds::TxInitAccount(args)) => {
-            tx::submit_init_account(ctx, args).await;
-        }
-        cmds::AnomaClient::NftCreate(cmds::NftCreate(args)) => {
-            tx::create_nft(ctx, args).await;
-        }
-        cmds::AnomaClient::NftMint(cmds::NftMint(args)) => {
-            tx::mint_nft(ctx, args).await;
-        }
-        cmds::AnomaClient::Bond(cmds::Bond(args)) => {
-            tx::submit_bond(ctx, args).await;
-        }
-        cmds::AnomaClient::Unbond(cmds::Unbond(args)) => {
-            tx::submit_unbond(ctx, args).await;
-        }
-        cmds::AnomaClient::Withdraw(cmds::Withdraw(args)) => {
-            tx::submit_withdraw(ctx, args).await;
-        }
-        cmds::AnomaClient::QueryEpoch(cmds::QueryEpoch(args)) => {
-            rpc::query_epoch(args).await;
-        }
-        cmds::AnomaClient::QueryBalance(cmds::QueryBalance(args)) => {
-            rpc::query_balance(ctx, args).await;
-        }
-        cmds::AnomaClient::QueryBonds(cmds::QueryBonds(args)) => {
-            rpc::query_bonds(ctx, args).await;
-        }
-        cmds::AnomaClient::QueryVotingPower(cmds::QueryVotingPower(args)) => {
-            rpc::query_voting_power(ctx, args).await;
-        }
-        cmds::AnomaClient::QuerySlashes(cmds::QuerySlashes(args)) => {
-            rpc::query_slashes(ctx, args).await;
-        }
-        // Gossip cmds
-        cmds::AnomaClient::Intent(cmds::Intent(args)) => {
-            tx::gossip_intent(ctx, args).await;
-        }
-        cmds::AnomaClient::SubscribeTopic(cmds::SubscribeTopic(args)) => {
-            tx::subscribe_topic(ctx, args).await;
-        }
-=======
 use anoma_apps::cli::cmds::*;
 use anoma_apps::client::{gossip, rpc, tx, utils};
 use color_eyre::eyre::Result;
@@ -85,6 +26,12 @@
                 }
                 Sub::TxInitValidator(TxInitValidator(args)) => {
                     tx::submit_init_validator(ctx, args).await;
+                }
+                Sub::TxNftCreate(TxNftCreate(args)) => {
+                    tx::create_nft(ctx, args).await;
+                }
+                Sub::TxNftMint(TxNftMint(args)) => {
+                    tx::mint_nft(ctx, args).await;
                 }
                 Sub::Bond(Bond(args)) => {
                     tx::submit_bond(ctx, args).await;
@@ -129,7 +76,6 @@
                 utils::init_genesis_validator(global_args, args)
             }
         },
->>>>>>> 65eeff47
     }
     Ok(())
 }