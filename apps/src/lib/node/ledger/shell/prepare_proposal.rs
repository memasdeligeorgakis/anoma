//! Implementation of the [`PrepareProposal`] ABCI++ method for the Shell

#[cfg(not(feature = "ABCI"))]
mod prepare_block {
    use anoma::types::transaction::protocol::ProtocolTx;
    use ferveo::Message;

    use super::super::*;

    impl<D, H> Shell<D, H>
    where
        D: DB + for<'iter> DBIter<'iter> + Sync + 'static,
        H: StorageHasher + Sync + 'static,
    {
        /// Begin a new block.
        ///
        /// We include half of the new wrapper txs given to us from the mempool
        /// by tendermint. The rest of the block is filled with decryptions
        /// of the wrapper txs from the previously committed block.
        ///
        /// INVARIANT: Any changes applied in this method must be reverted if
        /// the proposal is rejected (unless we can simply overwrite
        /// them in the next block).
        pub fn prepare_proposal(
            &mut self,
            req: RequestPrepareProposal,
        ) -> response::PrepareProposal {
            // We can safely reset meter, because if the block is rejected,
            // we'll reset again on the next proposal, until the
            // proposal is accepted
            self.gas_meter.reset();
            let txs = if let ShellMode::Validator {
                ref dkg, ref data, ..
            } = self.mode
            {
                // TODO: This should not be hardcoded
                let privkey = <EllipticCurve as PairingEngine>::G2Affine::prime_subgroup_generator();

                // Add a single PVSS transcript if one is in the mempool
                let mut txs = if let Some(pvss) =
                    req.block_data.iter().find(|tx_bytes| {
                        if let Ok(tx) = Tx::try_from(tx_bytes.as_slice()) {
                            match process_tx(tx) {
                                Ok(TxType::Protocol(ProtocolTx {
                                    tx: ProtocolTxType::DKG(Message::Deal(_)),
                                    pk,
                                })) => self
                                    .get_validator_from_protocol_pk(&pk)
                                    .is_some(),
                                _ => false,
                            }
                        } else {
                            false
                        }
                    }) {
                    vec![pvss.clone()]
                } else {
                    vec![]
                };
                // filter in half of the new txs from Tendermint, only keeping
                // wrappers
                let number_of_new_txs = 1 + req.block_data.len() / 2;
                txs.append(
                    &mut req
                        .block_data
                        .into_iter()
                        .take(number_of_new_txs)
                        .filter(|tx_bytes| {
                            if let Ok(tx) = Tx::try_from(tx_bytes.as_slice()) {
                                match process_tx(tx) {
                                    Ok(TxType::Wrapper(_)) => true,
                                    Ok(TxType::Protocol(ProtocolTx {
                                        tx: ProtocolTxType::NewDkgKeypair(_),
                                        pk,
                                    })) => self
                                        .get_validator_from_protocol_pk(&pk)
                                        .is_some(),
                                    _ => false,
                                }
                            } else {
                                false
                            }
                        })
                        .collect(),
                );

<<<<<<< HEAD
                // Aggregate PVSS transcripts if DKG is in appropriate state
                if let Ok(msg) = dkg.state_machine.aggregate() {
                    let encrypted_key_tx = {
                        let protocol_keypair_lock =
                            data.keys.protocol_keypair.lock();
                        ProtocolTxType::DKG(msg)
                            .sign(&protocol_keypair_lock)
                            .to_bytes()
                    };
                    txs.push(encrypted_key_tx);
                }

                // decrypt the wrapper txs included in the previous block
                let mut decrypted_txs = self
                    .tx_queue
                    .iter()
                    .map(|tx| {
                        Tx::from(match tx.decrypt(privkey) {
                            Ok(tx) => DecryptedTx::Decrypted(tx),
                            _ => DecryptedTx::Undecryptable(tx.clone()),
                        })
                        .to_bytes()
=======
            // decrypt the wrapper txs included in the previous block
            let mut decrypted_txs = self
                .storage
                .tx_queue
                .iter()
                .map(|tx| {
                    Tx::from(match tx.decrypt(privkey) {
                        Ok(tx) => DecryptedTx::Decrypted(tx),
                        _ => DecryptedTx::Undecryptable(tx.clone()),
>>>>>>> 36e513f7
                    })
                    .collect();

                txs.append(&mut decrypted_txs);
                txs
            } else {
                vec![]
            };
            response::PrepareProposal { block_data: txs }
        }
    }

    #[cfg(test)]
    mod test_prepare_proposal {
        use anoma::types::address::xan;
        use anoma::types::storage::Epoch;
        use anoma::types::transaction::Fee;

        use super::*;
        use crate::node::ledger::shell::test_utils::{
            gen_keypair, setup, TestShell,
        };

        /// Test that if a tx from the mempool is not a
        /// WrapperTx / ProtocolTx type, it is not included in the
        /// proposed block.
        #[test]
        fn test_prepare_proposal_rejects_non_wrapper_tx() {
            let (mut shell, _) = TestShell::new();
            let tx = Tx::new(
                "wasm_code".as_bytes().to_owned(),
                Some("transaction_data".as_bytes().to_owned()),
            );
            let req = RequestPrepareProposal {
                block_data: vec![tx.to_bytes()],
                block_data_size: 0,
            };
            assert_eq!(shell.prepare_proposal(req).block_data.len(), 0);
        }

        /// Test that if an error is encountered while
        /// trying to process a tx from the mempool,
        /// we simply exclude it from the proposal
        #[test]
        fn test_error_in_processing_tx() {
            let (mut shell, _) = TestShell::new();
            let keypair = gen_keypair();
            let tx = Tx::new(
                "wasm_code".as_bytes().to_owned(),
                Some("transaction_data".as_bytes().to_owned()),
            );
            // an unsigned wrapper will cause an error in processing
            let wrapper = Tx::new(
                "".as_bytes().to_owned(),
                Some(
                    WrapperTx::new(
                        Fee {
                            amount: 0.into(),
                            token: xan(),
                        },
                        &keypair,
                        Epoch(0),
                        0.into(),
                        tx,
                        Default::default(),
                    )
                    .try_to_vec()
                    .expect("Test failed"),
                ),
            )
            .to_bytes();
            let req = RequestPrepareProposal {
                block_data: vec![wrapper],
                block_data_size: 0,
            };
            assert_eq!(shell.prepare_proposal(req).block_data.len(), 0);
        }

        /// Test that the decrypted txs are included
        /// in the proposal in the same order as their
        /// corresponding wrappers
        #[test]
        fn test_decrypted_txs_in_correct_order() {
            let (mut shell, _) = TestShell::new();
            let keypair = gen_keypair();
            let mut expected_wrapper = vec![];
            let mut expected_decrypted = vec![];

            let mut req = RequestPrepareProposal {
                block_data: vec![],
                block_data_size: 0,
            };
            // create a request with two new wrappers from mempool and
            // two wrappers from the previous block to be decrypted
            for i in 0..2 {
                let tx = Tx::new(
                    "wasm_code".as_bytes().to_owned(),
                    Some(
                        format!("transaction data: {}", i)
                            .as_bytes()
                            .to_owned(),
                    ),
                );
                expected_decrypted
                    .push(Tx::from(DecryptedTx::Decrypted(tx.clone())));
                let wrapper_tx = WrapperTx::new(
                    Fee {
                        amount: 0.into(),
                        token: xan(),
                    },
                    &keypair,
                    Epoch(0),
                    0.into(),
                    tx,
                    Default::default(),
                );
                let wrapper = wrapper_tx.sign(&keypair).expect("Test failed");
                shell.enqueue_tx(wrapper_tx);
                expected_wrapper.push(wrapper.clone());
                req.block_data.push(wrapper.to_bytes());
            }
            // we extract the inner data from the txs for testing
            // equality since otherwise changes in timestamps would
            // fail the test
            expected_wrapper.append(&mut expected_decrypted);
            let expected_txs: Vec<Vec<u8>> = expected_wrapper
                .iter()
                .map(|tx| tx.data.clone().expect("Test failed"))
                .collect();

            let received: Vec<Vec<u8>> = shell
                .prepare_proposal(req)
                .block_data
                .iter()
                .map(|tx_bytes| {
                    Tx::try_from(tx_bytes.as_slice())
                        .expect("Test failed")
                        .data
                        .expect("Test failed")
                })
                .collect();
            // check that the order of the txs is correct
            assert_eq!(received, expected_txs);
        }

        /// If multiple pvss transcripts are provided to
        /// [`PrepareProposal`], only one should be included
        /// in the proposed block
        #[test]
        fn test_prepare_proposal_includes_at_most_one_pvss() {
            let rng = &mut ark_std::test_rng();
            let (mut shell, _) = setup();
            let mut req = RequestPrepareProposal {
                block_data: vec![],
                block_data_size: 10,
            };

            if let ShellMode::Validator { dkg, data, .. } =
                &mut shell.shell.mode
            {
                let protocol_key = data.keys.protocol_keypair.lock();
                for _ in 0..2 {
                    req.block_data.push(
                        ProtocolTxType::DKG(
                            dkg.state_machine.share(rng).expect("Test failed"),
                        )
                        .sign(&protocol_key)
                        .to_bytes(),
                    );
                }
            } else {
                panic!("Test failed");
            }

            let expected = vec![req.block_data[0].clone()];
            let received: Vec<Vec<u8>> = shell.prepare_proposal(req).block_data;
            assert_eq!(expected, received);
        }

        /// If a protocol tx is sent by a non-validator, it is not
        /// included in the block proposal
        #[test]
        fn test_exclude_protocol_txs_from_non_validators() {
            let rng = &mut ark_std::test_rng();
            let (mut shell, _) = setup();
            let mut req = RequestPrepareProposal {
                block_data: vec![],
                block_data_size: 10,
            };
            let non_validator_keys = gen_keypair();
            if let ShellMode::Validator { dkg, data, .. } =
                &mut shell.shell.mode
            {
                req.block_data.push(
                    ProtocolTxType::DKG(
                        dkg.state_machine.share(rng).expect("Test failed"),
                    )
                    .sign(&non_validator_keys)
                    .to_bytes(),
                );

                let request_data = UpdateDkgSessionKey {
                    address: data.address.clone(),
                    dkg_public_key: data
                        .keys
                        .dkg_keypair
                        .as_ref()
                        .unwrap()
                        .public()
                        .try_to_vec()
                        .expect(
                            "Serialization of DKG public key shouldn't fail",
                        ),
                };
                let protocol_keys = data.keys.protocol_keypair.lock();
                req.block_data.push(
                    ProtocolTxType::request_new_dkg_keypair(
                        request_data,
                        &protocol_keys,
                        &shell.shell.wasm_dir,
                        read_wasm,
                    )
                    .sign(&non_validator_keys)
                    .to_bytes(),
                );
            } else {
                panic!("Test failed");
            }
            let received: Vec<Vec<u8>> = shell.prepare_proposal(req).block_data;
            assert!(received.is_empty());
        }

        /// Test that a protocol tx requesting a new
        /// DKG session keypair can be included in a
        /// block proposal
        #[test]
        fn test_new_dkg_session_keypair_tx() {
            let (mut shell, _) = setup();
            let mut req = RequestPrepareProposal {
                block_data: vec![],
                block_data_size: 10,
            };

            if let ShellMode::Validator { data, .. } = &mut shell.shell.mode {
                let protocol_keys = data.keys.protocol_keypair.lock();
                let request_data = UpdateDkgSessionKey {
                    address: data.address.clone(),
                    dkg_public_key: data
                        .keys
                        .dkg_keypair
                        .as_ref()
                        .unwrap()
                        .public()
                        .try_to_vec()
                        .expect(
                            "Serialization of DKG public key shouldn't fail",
                        ),
                };
                req.block_data.push(
                    ProtocolTxType::request_new_dkg_keypair(
                        request_data,
                        &protocol_keys,
                        &shell.shell.wasm_dir,
                        read_wasm,
                    )
                    .sign(&protocol_keys)
                    .to_bytes(),
                );
            } else {
                panic!("Test failed");
            }

            let expected = req.block_data.clone();
            assert_eq!(expected, shell.prepare_proposal(req).block_data);
        }

        /// If the DKG has finished, a final key should
        /// be aggregated and included in the proposal
        #[test]
        fn test_aggregate() {
            use ferveo::DkgState;
            let (mut shell, _) = setup();
            let rng = &mut ark_std::test_rng();
            let me =
                if let ShellMode::Validator { data, .. } = &shell.shell.mode {
                    let protocol_keys = data.keys.protocol_keypair.lock();
                    shell
                        .shell
                        .get_validator_from_protocol_pk(&protocol_keys.public)
                        .expect("Test failed")
                } else {
                    panic!("Test failed");
                };

            if let ShellMode::Validator { dkg, .. } = &mut shell.shell.mode {
                let msg = dkg.state_machine.share(rng).expect("Test failed");
                dkg.state_machine
                    .apply_message(me, msg)
                    .expect("Test failed");
                assert_matches!(dkg.state_machine.state, DkgState::Dealt);
            } else {
                panic!("Test failed");
            }

            let response = shell
                .prepare_proposal(RequestPrepareProposal {
                    block_data: vec![],
                    block_data_size: 10,
                })
                .block_data;
            assert_eq!(response.len(), 1);
            let tx = Tx::try_from(response[0].as_slice()).expect("Test failed");
            assert_matches!(
                process_tx(tx).expect("Test failed"),
                TxType::Protocol(ProtocolTx {
                    tx: ProtocolTxType::DKG(Message::Aggregate(_)),
                    ..
                })
            );
        }
    }
}

#[cfg(not(feature = "ABCI"))]
pub use prepare_block::*;<|MERGE_RESOLUTION|>--- conflicted
+++ resolved
@@ -84,7 +84,6 @@
                         .collect(),
                 );
 
-<<<<<<< HEAD
                 // Aggregate PVSS transcripts if DKG is in appropriate state
                 if let Ok(msg) = dkg.state_machine.aggregate() {
                     let encrypted_key_tx = {
@@ -99,6 +98,7 @@
 
                 // decrypt the wrapper txs included in the previous block
                 let mut decrypted_txs = self
+                    .storage
                     .tx_queue
                     .iter()
                     .map(|tx| {
@@ -107,17 +107,6 @@
                             _ => DecryptedTx::Undecryptable(tx.clone()),
                         })
                         .to_bytes()
-=======
-            // decrypt the wrapper txs included in the previous block
-            let mut decrypted_txs = self
-                .storage
-                .tx_queue
-                .iter()
-                .map(|tx| {
-                    Tx::from(match tx.decrypt(privkey) {
-                        Ok(tx) => DecryptedTx::Decrypted(tx),
-                        _ => DecryptedTx::Undecryptable(tx.clone()),
->>>>>>> 36e513f7
                     })
                     .collect();
 
