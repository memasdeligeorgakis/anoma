--- conflicted
+++ resolved
@@ -323,12 +323,8 @@
 /// are covered by the e2e tests.
 #[cfg(test)]
 mod test_process_proposal {
-<<<<<<< HEAD
-    use anoma::types::address::{xan, Address};
+    use anoma::types::address::xan;
     use anoma::types::chain::ChainId;
-=======
-    use anoma::types::address::xan;
->>>>>>> 15a8e914
     use anoma::types::key::ed25519::SignedTxData;
     use anoma::types::storage::Epoch;
     use anoma::types::token::Amount;
