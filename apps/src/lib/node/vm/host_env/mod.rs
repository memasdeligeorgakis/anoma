--- conflicted
+++ resolved
@@ -193,39 +193,24 @@
         "env" => {
             "memory" => initial_memory,
             "gas" => wasmer::Function::new_native_with_env(wasm_store, env.clone(), tx_charge_gas),
-<<<<<<< HEAD
-            "_read" => wasmer::Function::new_native_with_env(wasm_store, env.clone(), tx_read),
-            "_has_key" => wasmer::Function::new_native_with_env(wasm_store, env.clone(), tx_has_key),
-            "_write" => wasmer::Function::new_native_with_env(wasm_store, env.clone(), tx_write),
-            "_delete" => wasmer::Function::new_native_with_env(wasm_store, env.clone(), tx_delete),
-            "_iter_prefix" => wasmer::Function::new_native_with_env(wasm_store, env.clone(), tx_iter_prefix),
-            "_iter_next" => wasmer::Function::new_native_with_env(wasm_store, env.clone(), tx_iter_next),
-            "_insert_verifier" => wasmer::Function::new_native_with_env(wasm_store, env.clone(), tx_insert_verifier),
-            "_update_validity_predicate" => wasmer::Function::new_native_with_env(wasm_store, env.clone(), tx_update_validity_predicate),
-            "_init_account" => wasmer::Function::new_native_with_env(wasm_store, env.clone(), tx_init_account),
-            "_get_chain_id" => wasmer::Function::new_native_with_env(wasm_store, env.clone(), tx_get_chain_id),
-            "_get_block_height" => wasmer::Function::new_native_with_env(wasm_store, env.clone(), tx_get_block_height),
-            "_get_block_hash" => wasmer::Function::new_native_with_env(wasm_store, env.clone(), tx_get_block_hash),
-            "_log_string" => wasmer::Function::new_native_with_env(wasm_store, env, tx_log_string),
-=======
             "anoma_read" => wasmer::Function::new_native_with_env(wasm_store,
                                                                   env.clone(),
-                                                                  tx_storage_read),
+                                                                  tx_read),
             "anoma_has_key" => wasmer::Function::new_native_with_env(wasm_store,
                                                                      env.clone(),
-                                                                     tx_storage_has_key),
+                                                                     tx_has_key),
             "anoma_write" => wasmer::Function::new_native_with_env(wasm_store,
                                                                    env.clone(),
-                                                                   tx_storage_write),
+                                                                   tx_write),
             "anoma_delete" => wasmer::Function::new_native_with_env(wasm_store,
                                                                     env.clone(),
-                                                                    tx_storage_delete),
+                                                                    tx_delete),
             "anoma_iter_prefix" => wasmer::Function::new_native_with_env(wasm_store,
                                                                          env.clone(),
-                                                                         tx_storage_iter_prefix),
+                                                                         tx_iter_prefix),
             "anoma_iter_next" => wasmer::Function::new_native_with_env(wasm_store,
                                                                        env.clone(),
-                                                                       tx_storage_iter_next),
+                                                                       tx_iter_next),
             "anoma_insert_verifier" => wasmer::Function::new_native_with_env(wasm_store,
                                                                              env.clone(),
                                                                              tx_insert_verifier),
@@ -245,7 +230,6 @@
                                                                             env.clone(),
                                                                             tx_get_block_hash),
             "anoma_log_string" => wasmer::Function::new_native_with_env(wasm_store, env, tx_log_string),
->>>>>>> 3060940f
         },
     }
 }
@@ -280,41 +264,27 @@
         "env" => {
             "memory" => initial_memory,
             "gas" => wasmer::Function::new_native_with_env(wasm_store, env.clone(), vp_charge_gas),
-<<<<<<< HEAD
-            "_read_pre" => wasmer::Function::new_native_with_env(wasm_store, env.clone(), vp_read_pre),
-            "_read_post" => wasmer::Function::new_native_with_env(wasm_store, env.clone(), vp_read_post),
-            "_has_key_pre" => wasmer::Function::new_native_with_env(wasm_store, env.clone(), vp_has_key_pre),
-            "_has_key_post" => wasmer::Function::new_native_with_env(wasm_store, env.clone(), vp_has_key_post),
-            "_iter_prefix" => wasmer::Function::new_native_with_env(wasm_store, env.clone(), vp_iter_prefix),
-            "_iter_pre_next" => wasmer::Function::new_native_with_env(wasm_store, env.clone(), vp_iter_pre_next),
-            "_iter_post_next" => wasmer::Function::new_native_with_env(wasm_store, env.clone(), vp_iter_post_next),
-            "_get_chain_id" => wasmer::Function::new_native_with_env(wasm_store, env.clone(), vp_get_chain_id),
-            "_get_block_height" => wasmer::Function::new_native_with_env(wasm_store, env.clone(), vp_get_block_height),
-            "_get_block_hash" => wasmer::Function::new_native_with_env(wasm_store, env.clone(), vp_get_block_hash),
-            "_verify_tx_signature" => wasmer::Function::new_native_with_env(wasm_store, env.clone(), vp_verify_tx_signature),
-            "_log_string" => wasmer::Function::new_native_with_env(wasm_store, env, vp_log_string),
-=======
             "anoma_read_pre" => wasmer::Function::new_native_with_env(wasm_store,
                                                                       env.clone(),
-                                                                      vp_storage_read_pre),
+                                                                      vp_read_pre),
             "anoma_read_post" => wasmer::Function::new_native_with_env(wasm_store,
                                                                        env.clone(),
-                                                                       vp_storage_read_post),
+                                                                       vp_read_post),
             "anoma_has_key_pre" => wasmer::Function::new_native_with_env(wasm_store,
                                                                          env.clone(),
-                                                                         vp_storage_has_key_pre),
+                                                                         vp_has_key_pre),
             "anoma_has_key_post" => wasmer::Function::new_native_with_env(wasm_store,
                                                                           env.clone(),
-                                                                          vp_storage_has_key_post),
+                                                                          vp_has_key_post),
             "anoma_iter_prefix" => wasmer::Function::new_native_with_env(wasm_store,
                                                                          env.clone(),
-                                                                         vp_storage_iter_prefix),
+                                                                         vp_iter_prefix),
             "anoma_iter_pre_next" => wasmer::Function::new_native_with_env(wasm_store,
                                                                            env.clone(),
-                                                                           vp_storage_iter_pre_next),
+                                                                           vp_iter_pre_next),
             "anoma_iter_post_next" => wasmer::Function::new_native_with_env(wasm_store,
                                                                             env.clone(),
-                                                                            vp_storage_iter_post_next),
+                                                                            vp_iter_post_next),
             "anoma_get_chain_id" => wasmer::Function::new_native_with_env(wasm_store,
                                                                           env.clone(),
                                                                           vp_get_chain_id),
@@ -328,7 +298,6 @@
                                                                                  env.clone(),
                                                                                  vp_verify_tx_signature),
             "anoma_log_string" => wasmer::Function::new_native_with_env(wasm_store, env, vp_log_string),
->>>>>>> 3060940f
         },
     }
 }
@@ -437,15 +406,11 @@
 
 /// Storage `has_key` function exposed to the wasm VM Tx environment. It will
 /// try to check the write log first and if no entry found then the storage.
-<<<<<<< HEAD
 pub fn tx_has_key<DB, MEM>(
     env: &TxEnv<DB, MEM>,
     key_ptr: u64,
     key_len: u64,
-) -> u64
-=======
-fn tx_storage_has_key<DB>(env: &TxEnv<DB>, key_ptr: u64, key_len: u64) -> i64
->>>>>>> 3060940f
+) -> i64
 where
     DB: storage::DB + for<'iter> storage::DBIter<'iter>,
     MEM: VmMemory,
@@ -732,15 +697,7 @@
 
 /// Storage delete function exposed to the wasm VM Tx environment. The given
 /// key/value will be written as deleted to the write log.
-<<<<<<< HEAD
-pub fn tx_delete<DB, MEM>(
-    env: &TxEnv<DB, MEM>,
-    key_ptr: u64,
-    key_len: u64,
-) -> u64
-=======
-fn tx_storage_delete<DB>(env: &TxEnv<DB>, key_ptr: u64, key_len: u64)
->>>>>>> 3060940f
+pub fn tx_delete<DB, MEM>(env: &TxEnv<DB, MEM>, key_ptr: u64, key_len: u64)
 where
     DB: storage::DB + for<'iter> storage::DBIter<'iter>,
     MEM: VmMemory,
