--- conflicted
+++ resolved
@@ -1,6 +1,4 @@
 //! Proof-of-Stake storage keys and storage integration via [`PosBase`] trait.
-
-use std::path::PathBuf;
 
 use anoma_proof_of_stake::parameters::PosParams;
 use anoma_proof_of_stake::types::{
@@ -33,18 +31,6 @@
 const VALIDATOR_SET_STORAGE_KEY: &str = "validator_set";
 const TOTAL_VOTING_POWER_STORAGE_KEY: &str = "total_voting_power";
 
-/// Gets the absolute path to root directory
-fn top_level_directory() -> PathBuf {
-    let mut current_path = std::env::current_dir()
-        .expect("Current directory should exist")
-        .canonicalize()
-        .expect("Current directory should exist");
-    while current_path.file_name().unwrap() != "anoma" {
-        current_path.pop();
-    }
-    current_path
-}
-
 /// Is the given key a PoS storage key?
 pub fn is_pos_key(key: &Key) -> bool {
     match &key.segments.get(0) {
@@ -513,20 +499,11 @@
         address: &Self::Address,
         pk: &Self::PublicKey,
     ) {
-<<<<<<< HEAD
-        let user_vp =
-            std::fs::read(&*top_level_directory().join("wasm/vp_user.wasm"))
-                .expect("cannot load user VP");
-        // The staking reward accounts are setup with a user VP
-        self.write(&Key::validity_predicate(address), user_vp.to_vec())
-            .unwrap();
-=======
         // let user_vp =
         //     std::fs::read("wasm/vp_user.wasm").expect("cannot load user VP");
         // // The staking reward accounts are setup with a user VP
         // self.write(&Key::validity_predicate(address), user_vp.to_vec())
         //     .unwrap();
->>>>>>> 60158343
 
         // Write the public key
         let pk_key = key::ed25519::pk_key(address);
