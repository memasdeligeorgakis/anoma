cargo = $(env) cargo
rustup = $(env) rustup
wasm = vp.wasm

build-release:
<<<<<<< HEAD
	$(cargo) build --release --target wasm32-unknown-unknown
	cp "./target/wasm32-unknown-unknown/release/vp_token.wasm" vp.wasm
=======
	$(cargo) build --release
	cp "./target/wasm32-unknown-unknown/release/vp_token.wasm" $(wasm)
>>>>>>> 459a1e21

build:
	$(cargo) build --target wasm32-unknown-unknown

watch:
	$(cargo) watch

clean:
	$(cargo) clean && if [ -e $(wasm) ]; then rm $(wasm); fi

deps:
	$(rustup) target add wasm32-unknown-unknown

.PHONY : build-release build watch clean deps<|MERGE_RESOLUTION|>--- conflicted
+++ resolved
@@ -3,13 +3,8 @@
 wasm = vp.wasm
 
 build-release:
-<<<<<<< HEAD
-	$(cargo) build --release --target wasm32-unknown-unknown
-	cp "./target/wasm32-unknown-unknown/release/vp_token.wasm" vp.wasm
-=======
-	$(cargo) build --release
+	$(cargo) build --release --target wasm32-unknown-unknown && \
 	cp "./target/wasm32-unknown-unknown/release/vp_token.wasm" $(wasm)
->>>>>>> 459a1e21
 
 build:
 	$(cargo) build --target wasm32-unknown-unknown
